--- conflicted
+++ resolved
@@ -89,11 +89,7 @@
 
 $(TR $(TDNW $(LREF count)) $(TD Counts elements that are equal
 to a specified value or satisfy a predicate. $(D count([1, 2, 1], 1))
-<<<<<<< HEAD
 returns $(D 2) and $(D count!"a < 0"([1, -3, 0])) returns $(D 1).))
-=======
-returns $(D 2) and $(D count!"a < 0"([1, -3, 0])) returns $(D 1).)) 
->>>>>>> 78b3f246
 
 $(TR $(TDNW $(LREF countUntil)) $(TD $(D countUntil(a, b))
 returns the number of steps taken in $(D a) to reach $(D b); for
@@ -125,11 +121,7 @@
 findSplitAfter("abcdefg", "de")) returns the two ranges $(D "abcde")
 and $(D "fg").))
 
-<<<<<<< HEAD
 $(TR $(TDNW $(LREF findSplitBefore)) $(TD $(D
-=======
-$(TR $(TDNW $(LREF findSplitBefore)) $(TD $(D 
->>>>>>> 78b3f246
 findSplitBefore("abcdefg", "de")) returns the two ranges $(D "abc") and
 $(D "defg").))
 
@@ -149,11 +141,7 @@
 world", "hello")) returns $(D true).))
 
 $(TR $(TDNW $(LREF until)) $(TD Lazily iterates a range
-<<<<<<< HEAD
 until a specific value is found.))
-=======
-until a specific value is found.)) 
->>>>>>> 78b3f246
 
 $(LEADINGROW Comparison)
 
@@ -166,11 +154,7 @@
 3.0])) returns $(D true).))
 
 $(TR $(TDNW $(LREF levenshteinDistance)) $(TD $(D
-<<<<<<< HEAD
 levenshteinDistance("kitten", "sitting")) returns $(D 3) by using the
-=======
-levenshteinDistance("kitten", "sitting")) returns $(D 3) by using the 
->>>>>>> 78b3f246
 $(LUCKY Levenshtein distance _algorithm).))
 
 $(TR $(TDNW $(LREF levenshteinDistanceAndPath)) $(TD $(D
@@ -244,11 +228,7 @@
 $(TR $(TDNW $(LREF schwartzSort)) $(TD Sorts with the help of
 the $(LUCKY Schwartzian transform).))
 
-<<<<<<< HEAD
 $(TR $(TDNW $(LREF sort)) $(TD Sorts.))
-=======
-$(TR $(TDNW $(LREF sort)) $(TD Sorts.)) 
->>>>>>> 78b3f246
 
 $(TR $(TDNW $(LREF topN)) $(TD Separates the top elements in a
 range.))
@@ -1092,11 +1072,7 @@
 {
     auto filter(Range)(Range rs) if (isInputRange!(Unqual!Range))
     {
-<<<<<<< HEAD
         struct Result
-=======
-        struct Result 
->>>>>>> 78b3f246
         {
             alias Unqual!Range R;
             R _input;
@@ -1611,7 +1587,8 @@
 ----
 */
 auto splitter(Range, Separator)(Range r, Separator s)
-if (is(typeof(ElementType!Range.init == Separator.init)) && hasSlicing!Range)
+if (is(typeof(ElementType!Range.init == Separator.init))
+        && (hasSlicing!Range || isNarrowString!Range))
 {
     struct Result
     {
@@ -1621,7 +1598,6 @@
         enum size_t _unComputed = size_t.max - 1, _atEnd = size_t.max;
         size_t _frontLength = _unComputed;
         size_t _backLength = _unComputed;
-<<<<<<< HEAD
 
         static if(isBidirectionalRange!Range)
         {
@@ -1647,33 +1623,6 @@
         }
         else
         {
-=======
-
-        static if(isBidirectionalRange!Range)
-        {
-            static sizediff_t lastIndexOf(Range haystack, Separator needle)
-            {
-                immutable index = countUntil(retro(haystack), needle);
-                return (index == -1) ? -1 : haystack.length - 1 - index;
-            }
-        }
-
-    public:
-        this(Range input, Separator separator)
-        {
-            _input = input;
-            _separator = separator;
-            // computeFront();
-            // computeBack();
-        }
-
-        static if (isInfinite!Range)
-        {
-            enum bool empty = false;
-        }
-        else
-        {
->>>>>>> 78b3f246
             @property bool empty()
             {
                 return _frontLength == _atEnd;
@@ -1898,19 +1847,11 @@
         }
 
         static if (isInfinite!Range)
-<<<<<<< HEAD
         {
             enum bool empty = false;  // Propagate infiniteness
         }
         else
         {
-=======
-        {
-            enum bool empty = false;  // Propagate infiniteness
-        }
-        else
-        {
->>>>>>> 78b3f246
             @property bool empty()
             {
                 return _frontLength == size_t.max && _input.empty;
@@ -2058,7 +1999,6 @@
         private alias unaryFun!isTerminator _isTerminator;
 
         this(Range input)
-<<<<<<< HEAD
         {
             _input = input;
             if (_input.empty)
@@ -2077,26 +2017,6 @@
 
         static if (isInfinite!Range)
         {
-=======
-        {
-            _input = input;
-            if (_input.empty)
-            {
-                _end = _end.max;
-            }
-            else
-            {
-                // Chase first terminator
-                while (_end < _input.length && !_isTerminator(_input[_end]))
-                {
-                    ++_end;
-                }
-            }
-        }
-
-        static if (isInfinite!Range)
-        {
->>>>>>> 78b3f246
             enum bool empty = false;  // Propagate infiniteness.
         }
         else
