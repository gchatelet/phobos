--- conflicted
+++ resolved
@@ -148,40 +148,6 @@
 ################################################################################
 MAIN = $(ROOT)/emptymain.d
 
-<<<<<<< HEAD
-# Given one or more packages, returns their respective libraries
-P2LIB=$(addprefix $(ROOT)/libphobos2_,$(addsuffix $(DOTLIB),$(subst /,_,$1)))
-# Given one or more packages, returns the modules they contain
-P2MODULES=$(foreach P,$1,$(addprefix $P/,$(PACKAGE_$(subst /,_,$P))))
-
-# Packages in std. Just mention the package name here. The contents of package
-# xy/zz is in variable PACKAGE_xy_zz. This allows automation in iterating
-# packages and their modules.
-STD_PACKAGES = std $(addprefix std/,\
-  algorithm container digest experimental net range regex)
-
-# Modules broken down per package
-
-PACKAGE_std = array ascii base64 bigint bitmanip compiler complex concurrency \
-  concurrencybase conv cstream csv datetime demangle encoding exception file format \
-  functional getopt json math mathspecial meta metastrings mmfile numeric \
-  outbuffer parallelism path process random signals socket socketstream stdint \
-  stdio stdiobase stream string syserror system traits typecons typetuple uni \
-  uri utf uuid variant xml zip zlib
-PACKAGE_std_algorithm = comparison iteration mutation package searching setops \
-  sorting
-PACKAGE_std_container = array binaryheap dlist package rbtree slist util
-PACKAGE_std_digest = crc digest hmac md ripemd sha
-PACKAGE_std_experimental = $(addprefix logger/, core filelogger \
-  nulllogger multilogger package)
-PACKAGE_std_net = curl isemail
-PACKAGE_std_range = interfaces package primitives
-PACKAGE_std_regex = package $(addprefix internal/,generator ir parser \
-  backtracking kickstart tests thompson)
-
-# Modules in std (including those in packages)
-STD_MODULES=$(call P2MODULES,$(STD_PACKAGES))
-=======
 # Packages in std. Just mention the package name here and the actual files in
 # the package in STD_MODULES.
 STD_PACKAGES = $(addprefix std/, algorithm container experimental/logger \
@@ -189,10 +155,10 @@
 
 # Modules in std (including those in packages), in alphabetical order.
 STD_MODULES = $(addprefix std/, \
-  array ascii base64 bigint bitmanip compiler complex concurrency \
+  array ascii base64 bigint bitmanip compiler complex concurrency concurrencybase \
   $(addprefix container/, array binaryheap dlist rbtree slist util) \
   conv cstream csv datetime demangle \
-  $(addprefix digest/, digest crc md ripemd sha) \
+  $(addprefix digest/, digest crc hmac md ripemd sha) \
   encoding exception \
   $(addprefix experimental/logger/, core filelogger nulllogger multilogger) \
   file format functional getopt json math mathspecial \
@@ -205,7 +171,6 @@
   string syserror system traits typecons typetuple uni uri utf uuid variant \
   xml zip zlib $(addprefix algorithm/,comparison iteration \
     mutation searching setops sorting))
->>>>>>> 3e5e14b0
 
 # OS-specific D modules
 EXTRA_MODULES_LINUX := $(addprefix std/c/linux/, linux socket)
